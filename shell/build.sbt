--- conflicted
+++ resolved
@@ -66,29 +66,19 @@
 )
 
 libraryDependencies ++= Seq(
-<<<<<<< HEAD
   "com.github.scopt" %% "scopt"              % "4.1.0",
-  "org.scala-lang"    % "scala-compiler"     % "2.13.17",
+  "org.scala-lang"    % "scala-compiler"     % "2.13.18",
   "org.slf4j"         % "slf4j-simple"       % "2.0.17",
   "com.openai"        % "openai-java"        % "4.8.0",
   "com.anthropic"     % "anthropic-java"     % "2.11.1",
   "com.google.genai"  % "google-genai"       % "1.28.0",
   "org.commonmark"    % "commonmark"         % "0.27.0",
-  "org.xhtmlrenderer" % "flying-saucer-core" % "10.0.4",
+  "org.xhtmlrenderer" % "flying-saucer-core" % "10.0.5",
   "com.fifesoft"      % "rsyntaxtextarea"    % "3.6.0",
   "com.formdev"       % "flatlaf"            % "3.6.2",
   "com.formdev"       % "flatlaf-fonts-jetbrains-mono" % "2.304",
   "org.apache.maven"  % "maven-resolver-provider" % "3.9.11",
   "org.apache.maven.resolver" % "maven-resolver-supplier-mvn4" % "2.0.13"
-=======
-  "com.github.scopt" %% "scopt"           % "4.1.0",
-  "org.scala-lang"   %  "scala-compiler"  % "2.13.18",
-  "org.slf4j"        % "slf4j-simple"     % "2.0.17",
-//  "ch.qos.logback"   %  "logback-classic" % "1.5.19",
-//  "com.formdev"      %  "flatlaf"         % "3.6.1",
-//  "com.fifesoft"     %  "rsyntaxtextarea" % "3.6.0",
-//  "com.fifesoft"     %  "autocomplete"    % "3.3.2"
->>>>>>> 45949962
 )
 
 libraryDependencies ++= {
